--- conflicted
+++ resolved
@@ -205,8 +205,7 @@
             'PRICE.sellprice'
         )
         .sum('PRICE.count as quantity')
-<<<<<<< HEAD
-        .groupBy('RVITEM.itemid', 'PRICE.barcode');
+        .groupBy('RVITEM.itemid', 'PRICE.barcode', 'PRICE.buyprice', 'PRICE.sellprice');
 };
 
 /**
@@ -232,8 +231,4 @@
         console.log('Failure in inserting to DB')
         return 'failure'
     })
-}
-=======
-        .groupBy('RVITEM.itemid', 'PRICE.barcode', 'PRICE.buyprice', 'PRICE.sellprice');
-};
->>>>>>> c729289d
+}